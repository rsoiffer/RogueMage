mod blocks;

use bevy::prelude::*;
<<<<<<< HEAD
use bevy_rapier2d::prelude::*;

fn main() {
    App::new()
        .insert_resource(RapierConfiguration {
            gravity: Vector::y() * -9.81,
            ..Default::default()
        })
        .add_plugins(DefaultPlugins)
        .add_plugin(RapierPhysicsPlugin::<NoUserData>::default())
        .add_startup_system(setup)
=======
use blocks::*;

fn main() {
    App::new()
        .insert_resource(ClearColor(Color::rgb(0.5, 0.7, 1.0)))
        .add_plugins(DefaultPlugins)
        .init_resource::<BlockTextureAtlasResource>()
        .add_startup_system(setup_block_atlas.label("setup block atlas"))
        .add_startup_system(setup.after("setup block atlas"))
>>>>>>> 8554af66
        .run();
}

fn setup(
    mut commands: Commands,
    asset_server: Res<AssetServer>,
    mut windows: ResMut<Windows>,
    block_texture_atlas_resource: Res<BlockTextureAtlasResource>,
) {
    commands.spawn_bundle(OrthographicCameraBundle::new_2d());

<<<<<<< HEAD
    commands
        .spawn_bundle(SpriteBundle {
            texture: asset_server.load("sprites/cat_alive.png"),
            ..Default::default()
        })
        .insert_bundle(RigidBodyBundle::default())
        .insert_bundle(ColliderBundle::default())
        .insert(RigidBodyPositionSync::Discrete);
=======
    let window = windows.get_primary_mut().unwrap();
    window.set_resolution(960.0, 540.0);

    let stone = 1;
    let dirt = 2;
    let grass = 3;
    for x in -16..16 {
        spawn_block(
            &mut commands,
            &block_texture_atlas_resource,
            BlockInfo { x, y: 0, id: grass },
        );
        for y in -3..0 {
            spawn_block(
                &mut commands,
                &block_texture_atlas_resource,
                BlockInfo { x, y, id: dirt },
            );
        }
        for y in -10..-3 {
            spawn_block(
                &mut commands,
                &block_texture_atlas_resource,
                BlockInfo { x, y, id: stone },
            );
        }
    }

    commands.spawn_bundle(SpriteBundle {
        texture: asset_server.load("sprites/cat_alive.png"),
        transform: Transform::from_xyz(100.0, 100.0, 2.0).with_scale(Vec3::splat(2.0)),
        ..Default::default()
    });
>>>>>>> 8554af66
}<|MERGE_RESOLUTION|>--- conflicted
+++ resolved
@@ -1,29 +1,21 @@
 mod blocks;
 
 use bevy::prelude::*;
-<<<<<<< HEAD
 use bevy_rapier2d::prelude::*;
-
-fn main() {
-    App::new()
-        .insert_resource(RapierConfiguration {
-            gravity: Vector::y() * -9.81,
-            ..Default::default()
-        })
-        .add_plugins(DefaultPlugins)
-        .add_plugin(RapierPhysicsPlugin::<NoUserData>::default())
-        .add_startup_system(setup)
-=======
 use blocks::*;
 
 fn main() {
     App::new()
         .insert_resource(ClearColor(Color::rgb(0.5, 0.7, 1.0)))
+        .insert_resource(RapierConfiguration {
+            gravity: Vector::y() * -9.81,
+            ..Default::default()
+        })
+        .init_resource::<BlockTextureAtlasResource>()
         .add_plugins(DefaultPlugins)
-        .init_resource::<BlockTextureAtlasResource>()
+        .add_plugin(RapierPhysicsPlugin::<NoUserData>::default())
         .add_startup_system(setup_block_atlas.label("setup block atlas"))
         .add_startup_system(setup.after("setup block atlas"))
->>>>>>> 8554af66
         .run();
 }
 
@@ -35,16 +27,6 @@
 ) {
     commands.spawn_bundle(OrthographicCameraBundle::new_2d());
 
-<<<<<<< HEAD
-    commands
-        .spawn_bundle(SpriteBundle {
-            texture: asset_server.load("sprites/cat_alive.png"),
-            ..Default::default()
-        })
-        .insert_bundle(RigidBodyBundle::default())
-        .insert_bundle(ColliderBundle::default())
-        .insert(RigidBodyPositionSync::Discrete);
-=======
     let window = windows.get_primary_mut().unwrap();
     window.set_resolution(960.0, 540.0);
 
@@ -73,10 +55,13 @@
         }
     }
 
-    commands.spawn_bundle(SpriteBundle {
-        texture: asset_server.load("sprites/cat_alive.png"),
-        transform: Transform::from_xyz(100.0, 100.0, 2.0).with_scale(Vec3::splat(2.0)),
-        ..Default::default()
-    });
->>>>>>> 8554af66
+    commands
+        .spawn_bundle(SpriteBundle {
+            texture: asset_server.load("sprites/cat_alive.png"),
+            transform: Transform::from_xyz(100.0, 100.0, 2.0).with_scale(Vec3::splat(2.0)),
+            ..Default::default()
+        })
+        .insert_bundle(RigidBodyBundle::default())
+        .insert_bundle(ColliderBundle::default())
+        .insert(RigidBodyPositionSync::Discrete);
 }